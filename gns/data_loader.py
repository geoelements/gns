import torch
import numpy as np

<<<<<<< HEAD

def load_npz_data(path):
    """Load data stored in npz format.

=======
def load_npz_data(path):
    """Load data stored in npz format.
    
>>>>>>> cb73499e
    The file format for Python 3.9 or less supports ragged arrays and Python 3.10
    requires a structured array. This function supports both formats.

    Args:
        path (str): Path to npz file.
<<<<<<< HEAD

=======
    
>>>>>>> cb73499e
    Returns:
        data (list): List of tuples of the form (positions, particle_type).
    """
    with np.load(path, allow_pickle=True) as data_file:
        if 'gns_data' in data_file:
            data = data_file['gns_data']
        else:
            data = [item for _, item in data_file.items()]
    return data

<<<<<<< HEAD

=======
>>>>>>> cb73499e
class SamplesDataset(torch.utils.data.Dataset):
    """Dataset of samples of trajectories.

    Each sample is a tuple of the form (positions, particle_type).
    positions is a numpy array of shape (sequence_length, n_particles, dimension).
    particle_type is an integer.

    Args:
        path (str): Path to dataset.
        input_length_sequence (int): Length of input sequence.

    Attributes:
        _data (list): List of tuples of the form (positions, particle_type).
        _dimension (int): Dimension of the data.
        _input_length_sequence (int): Length of input sequence.
        _data_lengths (list): List of lengths of trajectories in the dataset.
        _length (int): Total number of samples in the dataset.
        _precompute_cumlengths (np.array): Precomputed cumulative lengths of trajectories in the dataset.
    """

    def __init__(self, path, input_length_sequence):
        super().__init__()
        # load dataset stored in npz format
        # data is loaded as dict of tuples
        # of the form (positions, particle_type)
        # convert to list of tuples
        # TODO: allow_pickle=True is potential security risk. See docs.
        self._data = load_npz_data(path)
<<<<<<< HEAD

=======
        
>>>>>>> cb73499e
        # length of each trajectory in the dataset
        # excluding the input_length_sequence
        # may (and likely is) variable between data
        self._dimension = self._data[0][0].shape[-1]
        self._input_length_sequence = input_length_sequence
        self._material_property_as_feature = True if len(self._data[0]) >= 3 else False
        if self._material_property_as_feature:  # if raw data includes material_property
            self._data_lengths = [x.shape[0] - self._input_length_sequence for x, _, _ in self._data]
        else:
            self._data_lengths = [x.shape[0] - self._input_length_sequence for x, _, in self._data]
        self._length = sum(self._data_lengths)

        # pre-compute cumulative lengths
        # to allow fast indexing in __getitem__
        self._precompute_cumlengths = [sum(self._data_lengths[:x]) for x in range(1, len(self._data_lengths) + 1)]
        self._precompute_cumlengths = np.array(self._precompute_cumlengths, dtype=int)

    def __len__(self):
        """Return length of dataset.

        Returns:
            int: Length of dataset.
        """
        return self._length

    def __getitem__(self, idx):
        """Returns a training example from the dataset.

        Args:
            idx (int): Index of training example.

        Returns:
            tuple: Tuple of the form ((positions, particle_type, n_particles_per_example), label).
        """
        # Select the trajectory immediately before
        # the one that exceeds the idx
        # (i.e., the one in which idx resides).
        trajectory_idx = np.searchsorted(self._precompute_cumlengths - 1, idx, side="left")

        # Compute index of pick along time-dimension of trajectory.
        start_of_selected_trajectory = self._precompute_cumlengths[trajectory_idx - 1] if trajectory_idx != 0 else 0
        time_idx = self._input_length_sequence + (idx - start_of_selected_trajectory)

        # Prepare training data.
        positions = self._data[trajectory_idx][0][time_idx - self._input_length_sequence:time_idx]
        positions = np.transpose(positions, (1, 0, 2))  # nparticles, input_sequence_length, dimension
        particle_type = np.full(positions.shape[0], self._data[trajectory_idx][1], dtype=int)
        n_particles_per_example = positions.shape[0]
        label = self._data[trajectory_idx][0][time_idx]

        if self._material_property_as_feature:  # if raw data includes material_property
            material_property = np.full(positions.shape[0], self._data[trajectory_idx][2], dtype=float)
            training_example = ((positions, particle_type, material_property, n_particles_per_example), label)
        else:
            training_example = ((positions, particle_type, n_particles_per_example), label)

        return training_example


def collate_fn(data):
    """Collate function for SamplesDataset.

    Args:
        data (list): List of tuples of the form ((positions, particle_type, n_particles_per_example), label).

    Returns:
        tuple: Tuple of the form ((positions, particle_type, n_particles_per_example), label).
    """
    material_property_as_feature = True if len(data[0][0]) >= 4 else False
    position_list = []
    particle_type_list = []
    if material_property_as_feature:
        material_property_list = []
    n_particles_per_example_list = []
    label_list = []

    if material_property_as_feature:
        for ((positions, particle_type, material_property, n_particles_per_example), label) in data:
            position_list.append(positions)
            particle_type_list.append(particle_type)
            material_property_list.append(material_property)
            n_particles_per_example_list.append(n_particles_per_example)
            label_list.append(label)
    else:
        for ((positions, particle_type, n_particles_per_example), label) in data:
            position_list.append(positions)
            particle_type_list.append(particle_type)
            n_particles_per_example_list.append(n_particles_per_example)
            label_list.append(label)

    if material_property_as_feature:
        collated_data = (
            (
                torch.tensor(np.vstack(position_list)).to(torch.float32).contiguous(),
                torch.tensor(np.concatenate(particle_type_list)).contiguous(),
                torch.tensor(np.concatenate(material_property_list)).to(torch.float32).contiguous(),
                torch.tensor(n_particles_per_example_list).contiguous(),
            ),
            torch.tensor(np.vstack(label_list)).to(torch.float32).contiguous()
        )
    else:
        collated_data = (
            (
                torch.tensor(np.vstack(position_list)).to(torch.float32).contiguous(),
                torch.tensor(np.concatenate(particle_type_list)).contiguous(),
                torch.tensor(n_particles_per_example_list).contiguous(),
            ),
            torch.tensor(np.vstack(label_list)).to(torch.float32).contiguous()
        )

    return collated_data



class TrajectoriesDataset(torch.utils.data.Dataset):
    """Dataset of trajectories.

    Each trajectory is a tuple of the form (positions, particle_type).
    positions is a numpy array of shape (sequence_length, n_particles, dimension).
    """

    def __init__(self, path):
        super().__init__()
        # load dataset stored in npz format
        # data is loaded as dict of tuples
        # of the form (positions, particle_type)
        # convert to list of tuples
        # TODO (jpv): allow_pickle=True is potential security risk. See docs.
        self._data = load_npz_data(path)
        self._dimension = self._data[0][0].shape[-1]
        self._length = len(self._data)
        self._material_property_as_feature = True if len(self._data[0]) >= 3 else False

    def __len__(self):
        """Return length of dataset.

        Returns:
            int: Length of dataset.
        """
        return self._length

    def __getitem__(self, idx):
        """Returns a training example from the dataset.

        Args:
            idx (int): Index of training example.

        Returns:
            tuple: Tuple named,
              trajectory = (positions, particle_type, material_property (optional), n_particles_per_example).
        """
        if self._material_property_as_feature:
            positions, _particle_type, _material_property = self._data[idx]
            positions = np.transpose(positions, (1, 0, 2))
            particle_type = np.full(positions.shape[0], _particle_type, dtype=int)
            material_property = np.full(positions.shape[0], _material_property, dtype=float)
            n_particles_per_example = positions.shape[0]

            trajectory = (
                torch.tensor(positions).to(torch.float32).contiguous(),
                torch.tensor(particle_type).contiguous(),
                torch.tensor(material_property).to(torch.float32).contiguous(),
                n_particles_per_example
            )
        else:
            positions, _particle_type = self._data[idx]
            positions = np.transpose(positions, (1, 0, 2))
            particle_type = np.full(positions.shape[0], _particle_type, dtype=int)
            n_particles_per_example = positions.shape[0]

            trajectory = (
                torch.tensor(positions).to(torch.float32).contiguous(),
                torch.tensor(particle_type).contiguous(),
                n_particles_per_example
            )

        return trajectory



def get_data_loader_by_samples(path, input_length_sequence, batch_size, shuffle=True):
    """Returns a data loader for the dataset.

    Args:
        path (str): Path to dataset.
        input_length_sequence (int): Length of input sequence.
        batch_size (int): Batch size.
        shuffle (bool, optional): Whether to shuffle the dataset. Defaults to True.

    Returns:
        torch.utils.data.DataLoader: Data loader for the dataset.
    """
    dataset = SamplesDataset(path, input_length_sequence)
    return torch.utils.data.DataLoader(dataset, batch_size=batch_size, shuffle=shuffle,
                                       pin_memory=True, collate_fn=collate_fn)


def get_data_loader_by_trajectories(path):
    """Returns a data loader for the dataset.

    Args:
        path (str): Path to dataset.

    Returns:
        torch.utils.data.DataLoader: Data loader for the dataset.
    """
    dataset = TrajectoriesDataset(path)
    return torch.utils.data.DataLoader(dataset, batch_size=None, shuffle=False,
                                       pin_memory=True)<|MERGE_RESOLUTION|>--- conflicted
+++ resolved
@@ -1,26 +1,16 @@
 import torch
 import numpy as np
 
-<<<<<<< HEAD
 
 def load_npz_data(path):
     """Load data stored in npz format.
 
-=======
-def load_npz_data(path):
-    """Load data stored in npz format.
-    
->>>>>>> cb73499e
     The file format for Python 3.9 or less supports ragged arrays and Python 3.10
     requires a structured array. This function supports both formats.
 
     Args:
         path (str): Path to npz file.
-<<<<<<< HEAD
-
-=======
-    
->>>>>>> cb73499e
+
     Returns:
         data (list): List of tuples of the form (positions, particle_type).
     """
@@ -31,13 +21,10 @@
             data = [item for _, item in data_file.items()]
     return data
 
-<<<<<<< HEAD
-
-=======
->>>>>>> cb73499e
+
 class SamplesDataset(torch.utils.data.Dataset):
     """Dataset of samples of trajectories.
-
+    
     Each sample is a tuple of the form (positions, particle_type).
     positions is a numpy array of shape (sequence_length, n_particles, dimension).
     particle_type is an integer.
@@ -62,12 +49,8 @@
         # of the form (positions, particle_type)
         # convert to list of tuples
         # TODO: allow_pickle=True is potential security risk. See docs.
-        self._data = load_npz_data(path)
-<<<<<<< HEAD
-
-=======
+        self._data = [item for _, item in np.load(path, allow_pickle=True).items()]
         
->>>>>>> cb73499e
         # length of each trajectory in the dataset
         # excluding the input_length_sequence
         # may (and likely is) variable between data
@@ -87,7 +70,7 @@
 
     def __len__(self):
         """Return length of dataset.
-
+        
         Returns:
             int: Length of dataset.
         """
@@ -95,7 +78,7 @@
 
     def __getitem__(self, idx):
         """Returns a training example from the dataset.
-
+        
         Args:
             idx (int): Index of training example.
 
@@ -134,7 +117,7 @@
         data (list): List of tuples of the form ((positions, particle_type, n_particles_per_example), label).
 
     Returns:
-        tuple: Tuple of the form ((positions, particle_type, n_particles_per_example), label).
+        tuple: Tuple of the form ((positions, particle_type, n_particles_per_example), label).    
     """
     material_property_as_feature = True if len(data[0][0]) >= 4 else False
     position_list = []
@@ -181,7 +164,6 @@
     return collated_data
 
 
-
 class TrajectoriesDataset(torch.utils.data.Dataset):
     """Dataset of trajectories.
 
@@ -247,7 +229,6 @@
         return trajectory
 
 
-
 def get_data_loader_by_samples(path, input_length_sequence, batch_size, shuffle=True):
     """Returns a data loader for the dataset.
 
