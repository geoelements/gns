import collections
import json
import os
import pickle
import glob
import re
import sys

import numpy as np
import torch
from torch.nn.parallel import DistributedDataParallel as DDP
from tqdm import tqdm

from absl import flags
from absl import app

sys.path.append(os.path.abspath(os.path.join(os.path.dirname(__file__), '..')))
from gns import learned_simulator
from gns import noise_utils
from gns import reading_utils
from gns import data_loader
from gns import distribute

import random
seed=42
torch.manual_seed(seed)
torch.cuda.manual_seed(seed)
torch.backends.cudnn.deterministic = True
random.seed(seed)
np.random.seed(seed)
torch.use_deterministic_algorithms(True)
# do this on a bash shell
# export CUBLAS_WORKSPACE_CONFIG=:4096:8

flags.DEFINE_enum(
    'mode', 'train', ['train', 'valid', 'rollout'],
    help='Train model, validation or rollout evaluation.')
flags.DEFINE_integer('batch_size', 2, help='The batch size.')
flags.DEFINE_float('noise_std', 6.7e-4, help='The std deviation of the noise.')
flags.DEFINE_string('data_path', None, help='The dataset directory.')
flags.DEFINE_string('model_path', 'models/', help=('The path for saving checkpoints of the model.'))
flags.DEFINE_string('output_path', 'rollouts/', help='The path for saving outputs (e.g. rollouts).')
flags.DEFINE_string('output_filename', 'rollout', help='Base name for saving the rollout')
flags.DEFINE_string('model_file', None, help=('Model filename (.pt) to resume from. Can also use "latest" to default to newest file.'))
flags.DEFINE_string('train_state_file', 'train_state.pt', help=('Train state filename (.pt) to resume from. Can also use "latest" to default to newest file.'))

flags.DEFINE_integer('ntraining_steps', int(2E7), help='Number of training steps.')
flags.DEFINE_integer('validation_interval', None, help='Validation interval. Set `None` if validation loss is not needed')
flags.DEFINE_integer('nsave_steps', int(5000), help='Number of steps at which to save the model.')

# Learning rate parameters
flags.DEFINE_float('lr_init', 1e-4, help='Initial learning rate.')
flags.DEFINE_float('lr_decay', 0.1, help='Learning rate decay.')
flags.DEFINE_integer('lr_decay_steps', int(5e6), help='Learning rate decay steps.')

flags.DEFINE_integer("cuda_device_number", None, help="CUDA device (zero indexed), default is None so default CUDA device will be used.")
flags.DEFINE_integer("n_gpus", 1, help="The number of GPUs to utilize for training.")

FLAGS = flags.FLAGS

Stats = collections.namedtuple('Stats', ['mean', 'std'])

INPUT_SEQUENCE_LENGTH = 6  # So we can calculate the last 5 velocities.
NUM_PARTICLE_TYPES = 9
KINEMATIC_PARTICLE_ID = 3

def rollout(
        simulator: learned_simulator.LearnedSimulator,
        position: torch.tensor,
        particle_types: torch.tensor,
        material_property: torch.tensor,
        n_particles_per_example: torch.tensor,
        nsteps: int,
        device: torch.device):
  """
  Rolls out a trajectory by applying the model in sequence.

  Args:
    simulator: Learned simulator.
    position: Positions of particles (timesteps, nparticles, ndims)
    particle_types: Particles types with shape (nparticles)
    material_property: Friction angle normalized by tan() with shape (nparticles)
    n_particles_per_example
    nsteps: Number of steps.
    device: torch device.
  """

  initial_positions = position[:, :INPUT_SEQUENCE_LENGTH]
  ground_truth_positions = position[:, INPUT_SEQUENCE_LENGTH:]

  current_positions = initial_positions
  predictions = []

  for step in tqdm(range(nsteps), total=nsteps):
    # Get next position with shape (nnodes, dim)
    next_position = simulator.predict_positions(
        current_positions,
        nparticles_per_example=[n_particles_per_example],
        particle_types=particle_types,
        material_property=material_property
    )

    # Update kinematic particles from prescribed trajectory.
    kinematic_mask = (particle_types == KINEMATIC_PARTICLE_ID).clone().detach().to(device)
    next_position_ground_truth = ground_truth_positions[:, step]
    kinematic_mask = kinematic_mask.bool()[:, None].expand(-1, current_positions.shape[-1])
    next_position = torch.where(
        kinematic_mask, next_position_ground_truth, next_position)
    predictions.append(next_position)

    # Shift `current_positions`, removing the oldest position in the sequence
    # and appending the next position at the end.
    current_positions = torch.cat(
        [current_positions[:, 1:], next_position[:, None, :]], dim=1)

  # Predictions with shape (time, nnodes, dim)
  predictions = torch.stack(predictions)
  ground_truth_positions = ground_truth_positions.permute(1, 0, 2)

  loss = (predictions - ground_truth_positions) ** 2

  output_dict = {
      'initial_positions': initial_positions.permute(1, 0, 2).cpu().numpy(),
      'predicted_rollout': predictions.cpu().numpy(),
      'ground_truth_rollout': ground_truth_positions.cpu().numpy(),
      'particle_types': particle_types.cpu().numpy(),
      'material_property': material_property.cpu().numpy() if material_property is not None else None
  }

  return output_dict, loss


def predict(device: str):
  """Predict rollouts.

  Args:
    simulator: Trained simulator if not will undergo training.

  """
  # Read metadata
  metadata = reading_utils.read_metadata(FLAGS.data_path, "rollout")
  simulator = _get_simulator(metadata, FLAGS.noise_std, FLAGS.noise_std, device)

  # Load simulator
  if os.path.exists(FLAGS.model_path + FLAGS.model_file):
    simulator.load(FLAGS.model_path + FLAGS.model_file)
  else:
    raise Exception(f"Model does not exist at {FLAGS.model_path + FLAGS.model_file}")

  simulator.to(device)
  simulator.eval()

  # Output path
  if not os.path.exists(FLAGS.output_path):
    os.makedirs(FLAGS.output_path)

  # Use `valid`` set for eval mode if not use `test`
  split = 'test' if (FLAGS.mode == 'rollout' or (not os.path.isfile("{FLAGS.data_path}valid.npz"))) else 'valid'

  # Get dataset
  ds = data_loader.get_data_loader_by_trajectories(path=f"{FLAGS.data_path}{split}.npz")
  # See if our dataset has material property as feature
  if len(ds.dataset._data[0]) == 3:  # `ds` has (positions, particle_type, material_property)
    material_property_as_feature = True
  elif len(ds.dataset._data[0]) == 2:  # `ds` only has (positions, particle_type)
    material_property_as_feature = False
  else:
    raise NotImplementedError

  eval_loss = []
  with torch.no_grad():
    for example_i, features in enumerate(ds):
      print(f"processing example number {example_i}")
      positions = features[0].to(device)
      if metadata['sequence_length'] is not None:
        # If `sequence_length` is predefined in metadata,
        nsteps = metadata['sequence_length'] - INPUT_SEQUENCE_LENGTH
      else:
        # If no predefined `sequence_length`, then get the sequence length
        sequence_length = positions.shape[1]
        nsteps = sequence_length - INPUT_SEQUENCE_LENGTH
      particle_type = features[1].to(device)
      if material_property_as_feature:
        material_property = features[2].to(device)
        n_particles_per_example = torch.tensor([int(features[3])], dtype=torch.int32).to(device)
      else:
        material_property = None
        n_particles_per_example = torch.tensor([int(features[2])], dtype=torch.int32).to(device)

      # Predict example rollout
      example_rollout, loss = rollout(simulator,
                                      positions,
                                      particle_type,
                                      material_property,
                                      n_particles_per_example,
                                      nsteps,
                                      device)

      example_rollout['metadata'] = metadata
      print("Predicting example {} loss: {}".format(example_i, loss.mean()))
      eval_loss.append(torch.flatten(loss))

      # Save rollout in testing
      if FLAGS.mode == 'rollout':
        example_rollout['metadata'] = metadata
        example_rollout['loss'] = loss.mean()
        filename = f'{FLAGS.output_filename}_ex{example_i}.pkl'
        filename = os.path.join(FLAGS.output_path, filename)
        with open(filename, 'wb') as f:
          pickle.dump(example_rollout, f)

  print("Mean loss on rollout prediction: {}".format(
      torch.mean(torch.cat(eval_loss))))



def validate(simulator: learned_simulator.LearnedSimulator,
             ds: torch.utils.data.DataLoader,
             n_features, flags, rank, device_id
             ):
  """Validate during training.

  Args:
    simulator: Trained simulator if not will undergo training.

  """

  simulator.eval()

  # See if our dataset has material property as feature
  if len(ds.dataset._data[0]) == 3:  # `ds` has (positions, particle_type, material_property)
    material_property_as_feature = True
  elif len(ds.dataset._data[0]) == 2:  # `ds` only has (positions, particle_type)
    material_property_as_feature = False
  else:
    raise NotImplementedError

  eval_loss = []
  with torch.no_grad():
    for example_i, features in enumerate(ds):
      loss = validation(simulator, features, n_features, flags, rank, device_id)
      eval_loss.append(torch.flatten(loss))

  return torch.mean(torch.cat(eval_loss))

def optimizer_to(optim, device):
  for param in optim.state.values():
    # Not sure there are any global tensors in the state dict
    if isinstance(param, torch.Tensor):
      param.data = param.data.to(device)
      if param._grad is not None:
        param._grad.data = param._grad.data.to(device)
    elif isinstance(param, dict):
      for subparam in param.values():
        if isinstance(subparam, torch.Tensor):
          subparam.data = subparam.data.to(device)
          if subparam._grad is not None:
            subparam._grad.data = subparam._grad.data.to(device)

def train(rank, flags, world_size, device):
  """Train the model.

  Args:
    rank: local rank
    world_size: total number of ranks
    device: torch device type
  """
  if device == torch.device("cuda"):
    distribute.setup(rank, world_size, device)
    device_id = rank
  else:
    device_id = device

  # Read metadata
  metadata = reading_utils.read_metadata(flags["data_path"], "train")

  # Get simulator and optimizer
  if device == torch.device("cuda"):
    serial_simulator = _get_simulator(metadata, flags["noise_std"], flags["noise_std"], rank)
    simulator = DDP(serial_simulator.to(rank), device_ids=[rank], output_device=rank)
    optimizer = torch.optim.Adam(simulator.parameters(), lr=flags["lr_init"]*world_size)
  else:
    simulator = _get_simulator(metadata, flags["noise_std"], flags["noise_std"], device)
    optimizer = torch.optim.Adam(simulator.parameters(), lr=flags["lr_init"] * world_size)
  step = 0
  epoch = 0

  # If model_path does exist and model_file and train_state_file exist continue training.
  if flags["model_file"] is not None:

    if flags["model_file"] == "latest" and flags["train_state_file"] == "latest":
      # find the latest model, assumes model and train_state files are in step.
      fnames = glob.glob(f'{flags["model_path"]}*model*pt')
      max_model_number = 0
      expr = re.compile(".*model-(\d+).pt")
      for fname in fnames:
        model_num = int(expr.search(fname).groups()[0])
        if model_num > max_model_number:
          max_model_number = model_num
      # reset names to point to the latest.
      flags["model_file"] = f"model-{max_model_number}.pt"
      flags["train_state_file"] = f"train_state-{max_model_number}.pt"

    if os.path.exists(flags["model_path"] + flags["model_file"]) and os.path.exists(flags["model_path"] + flags["train_state_file"]):
      # load model
      if device == torch.device("cuda"):
        simulator.module.load(flags["model_path"] + flags["model_file"])
      else:
        simulator.load(flags["model_path"] + flags["model_file"])

      # load train state
      train_state = torch.load(flags["model_path"] + flags["train_state_file"])
      # set optimizer state
      optimizer = torch.optim.Adam(
        simulator.module.parameters() if device == torch.device("cuda") else simulator.parameters())
      optimizer.load_state_dict(train_state["optimizer_state"])
      optimizer_to(optimizer, device_id)
      # set global train state
      step = train_state["global_train_state"].pop("step")
      epoch = train_state["global_train_state"].pop("epoch")

    else:
      msg = f'Specified model_file {flags["model_path"] + flags["model_file"]} and train_state_file {flags["model_path"] + flags["train_state_file"]} not found.'
      raise FileNotFoundError(msg)

  simulator.train()
  simulator.to(device_id)

  if device == torch.device("cuda"):
    dl = distribute.get_data_distributed_dataloader_by_samples(
      path=f'{flags["data_path"]}train.npz',
      input_length_sequence=INPUT_SEQUENCE_LENGTH,
      batch_size=flags["batch_size"]
    )
  else:
    dl = data_loader.get_data_loader_by_samples(
      path=f'{flags["data_path"]}train.npz',
      input_length_sequence=INPUT_SEQUENCE_LENGTH,
      batch_size=flags["batch_size"]
    )
  n_features = len(dl.dataset._data[0])

  if flags["validation_interval"] is not None:
    if device == torch.device("cuda"):
      dl_valid = distribute.get_data_distributed_dataloader_by_samples(
        path=f'{flags["data_path"]}valid.npz',
        input_length_sequence=INPUT_SEQUENCE_LENGTH,
        batch_size=flags["batch_size"]
      )
    else:
      dl_valid = data_loader.get_data_loader_by_samples(
        path=f'{flags["data_path"]}valid.npz',
        input_length_sequence=INPUT_SEQUENCE_LENGTH,
        batch_size=flags["batch_size"]
      )

    if len(dl_valid.dataset._data[0]) != n_features:
      raise ValueError(f"`n_features` of `valid.npz` and `train.npz` should be the same")

  print(f"rank = {rank}, cuda = {torch.cuda.is_available()}")
  not_reached_nsteps = True
  try:
    train_loss_hist = []
    valid_loss_hist = []
    while not_reached_nsteps:
      if device == torch.device("cuda"):
        torch.distributed.barrier()
      else:
        pass

      total_loss = 0
      last_loss = 0
      for example in dl:  # ((position, particle_type, material_property, n_particles_per_example), labels) are in dl
        position = example[0][0].to(device_id)
        particle_type = example[0][1].to(device_id)
        if n_features == 3:  # if dl includes material_property
          material_property = example[0][2].to(device_id)
          n_particles_per_example = example[0][3].to(device_id)
        elif n_features == 2:
          n_particles_per_example = example[0][2].to(device_id)
        else:
          raise NotImplementedError
        labels = example[1].to(device_id)

        n_particles_per_example.to(device_id)
        labels.to(device_id)

        # TODO (jpv): Move noise addition to data_loader
        # Sample the noise to add to the inputs to the model during training.
        sampled_noise = noise_utils.get_random_walk_noise_for_position_sequence(position, noise_std_last_step=flags["noise_std"]).to(device_id)
        non_kinematic_mask = (particle_type != KINEMATIC_PARTICLE_ID).clone().detach().to(device_id)
        sampled_noise *= non_kinematic_mask.view(-1, 1, 1)

        # Get the predictions and target accelerations.
        if device == torch.device("cuda"):
          pred_acc, target_acc = simulator.module.predict_accelerations(
            next_positions=labels.to(rank),
            position_sequence_noise=sampled_noise.to(rank),
            position_sequence=position.to(rank),
            nparticles_per_example=n_particles_per_example.to(rank),
            particle_types=particle_type.to(rank),
            material_property=material_property.to(rank) if n_features == 3 else None
          )
        else:
          pred_acc, target_acc = simulator.predict_accelerations(
            next_positions=labels.to(device),
            position_sequence_noise=sampled_noise.to(device),
            position_sequence=position.to(device),
            nparticles_per_example=n_particles_per_example.to(device),
            particle_types=particle_type.to(device),
            material_property=material_property.to(device) if n_features == 3 else None
          )

        # Validation
        if flags["validation_interval"] is not None:
          sampled_valid_example = next(iter(dl_valid))
          if step % flags["validation_interval"] == 0:
              valid_loss = validation(
                simulator, sampled_valid_example, n_features, flags, rank, device_id)
              print(f"Validation loss at {step}: {valid_loss.item()}")
        else:
          valid_loss = None

        # Calculate the loss and mask out loss on kinematic particles
        loss = (pred_acc - target_acc) ** 2
        loss = loss.sum(dim=-1)
        num_non_kinematic = non_kinematic_mask.sum()
        loss = torch.where(non_kinematic_mask.bool(),
                         loss, torch.zeros_like(loss))
        loss = loss.sum() / num_non_kinematic

        last_loss = loss.item()
        total_loss += last_loss
        # Computes the gradient of loss
        optimizer.zero_grad()
        loss.backward()
        optimizer.step()

        # Update learning rate
        lr_new = flags["lr_init"] * (flags["lr_decay"] ** (step/flags["lr_decay_steps"])) * world_size
        for param in optimizer.param_groups:
          param['lr'] = lr_new

<<<<<<< HEAD
=======
        if rank == 0 or device == torch.device("cpu"):
          print(f'Training step: {step}/{flags["ntraining_steps"]}. Loss: {loss}.',flush=True)
          # Save model state
          if step % flags["nsave_steps"] == 0:
            if device == torch.device("cpu"):
              simulator.save(flags["model_path"] + 'model-'+str(step)+'.pt')
            else:
              simulator.module.save(flags["model_path"] + 'model-'+str(step)+'.pt')
            train_state = dict(optimizer_state=optimizer.state_dict(),
                               global_train_state={"step": step},
                               loss=loss.item(),
                               valid_loss=valid_loss.item() if valid_loss is not None else None)
            torch.save(train_state, f'{flags["model_path"]}train_state-{step}.pt')

>>>>>>> edd64682
        # Complete training
        # if (step >= flags["ntraining_steps"]):
        if (epoch >= flags["ntraining_steps"]):
          not_reached_nsteps = False
          break

        # if epoch == 0:
        #   print(f"step: {step}, loss: {loss}, total_loss: {total_loss}")

        step += 1

      total_loss /= len(dl)
      total_loss = torch.tensor([total_loss]).to(device_id)
      if device == torch.device("cuda"):
        torch.distributed.reduce(total_loss, dst=0, op=torch.distributed.ReduceOp.SUM)
        total_loss /= world_size

      train_loss_hist.append((epoch, total_loss.item()))
      if rank == 0 or device == torch.device("cpu"):
        print(f'Training loss at epoch {epoch} and step {step} = {total_loss.item()}.', flush=True)

      # Validation
      if flags["validation_interval"] is not None:
        if epoch % flags["validation_interval"] == 0:
            valid_loss = validate(simulator, dl_valid, n_features, flags, rank, device_id)
            if device == torch.device("cuda"):
              torch.distributed.reduce(valid_loss, dst=0, op=torch.distributed.ReduceOp.SUM)
              valid_loss /= world_size

            valid_loss_hist.append((epoch, valid_loss.item()))
            if rank == 0 or device == torch.device("cpu"):
              print(f"Validation loss at epoch {epoch} and step {step} = {valid_loss.item()}.\n", flush=True)
      else:
        valid_loss = None

      if rank == 0 or device == torch.device("cpu"):
        # Save model state
        if epoch > 0 and epoch % flags["nsave_steps"] == 0:
          if device == torch.device("cpu"):
            simulator.save(flags["model_path"] + 'model-'+str(step)+'.pt')
          else:
            simulator.module.save(flags["model_path"] + 'model-'+str(step)+'.pt')

          total_loss = train_loss_hist[-1]
          valid_loss = valid_loss_hist[-1] if len(valid_loss_hist) > 0 else None
          train_state = dict(optimizer_state=optimizer.state_dict(),
                             global_train_state={"step": step},
                             epoch=epoch,
                             train_loss_hist=train_loss_hist,
                             valid_loss_hist=valid_loss_hist,
                             train_loss={"epoch": total_loss[0], "loss":total_loss[1]},
                             valid_loss={"epoch": valid_loss[0], "loss":valid_loss[1]} if valid_loss is not None else None)
          torch.save(train_state, f'{flags["model_path"]}train_state-{step}.pt')

      epoch += 1

  except KeyboardInterrupt:
    pass

  if rank == 0 or device == torch.device("cpu"):
    if device == torch.device("cpu"):
      simulator.save(flags["model_path"] + 'model-'+str(step)+'.pt')
    else:
      simulator.module.save(flags["model_path"] + 'model-'+str(step)+'.pt')

    total_loss = train_loss_hist[-1]
    valid_loss = valid_loss_hist[-1] if len(valid_loss_hist) > 0 else None
    train_state = dict(optimizer_state=optimizer.state_dict(),
                       global_train_state={"step": step},
<<<<<<< HEAD
                       epoch=epoch,
                       train_loss_hist=train_loss_hist,
                       valid_loss_hist=valid_loss_hist,
                       train_loss={"epoch": total_loss[0], "loss":total_loss[1]},
                       valid_loss={"epoch": valid_loss[0], "loss":valid_loss[1]} if valid_loss is not None else None)
=======
                       loss=loss.item(),
                       valid_loss=valid_loss.item() if valid_loss is not None else None)
>>>>>>> edd64682
    torch.save(train_state, f'{flags["model_path"]}train_state-{step}.pt')

  if torch.cuda.is_available():
    distribute.cleanup()


def _get_simulator(
        metadata: json,
        acc_noise_std: float,
        vel_noise_std: float,
        device: torch.device) -> learned_simulator.LearnedSimulator:
  """Instantiates the simulator.

  Args:
    metadata: JSON object with metadata.
    acc_noise_std: Acceleration noise std deviation.
    vel_noise_std: Velocity noise std deviation.
    device: PyTorch device 'cpu' or 'cuda'.
  """

  # Normalization stats
  normalization_stats = {
      'acceleration': {
          'mean': torch.FloatTensor(metadata['acc_mean']).to(device),
          'std': torch.sqrt(torch.FloatTensor(metadata['acc_std'])**2 +
                            acc_noise_std**2).to(device),
      },
      'velocity': {
          'mean': torch.FloatTensor(metadata['vel_mean']).to(device),
          'std': torch.sqrt(torch.FloatTensor(metadata['vel_std'])**2 +
                            vel_noise_std**2).to(device),
      },
  }

  # Get necessary parameters for loading simulator.
  if "nnode_in" in metadata and "nedge_in" in metadata:
    nnode_in = metadata['nnode_in']
    nedge_in = metadata['nedge_in']
  else:
    # Given that there is no additional node feature (e.g., material_property) except for:
    # (position (dim), velocity (dim*6), particle_type (16)),
    nnode_in = 37 if metadata['dim'] == 3 else 30
    nedge_in = metadata['dim'] + 1

  # Init simulator.
  simulator = learned_simulator.LearnedSimulator(
      particle_dimensions=metadata['dim'],
      nnode_in=nnode_in,
      nedge_in=nedge_in,
      latent_dim=128,
      nmessage_passing_steps=10,
      nmlp_layers=2,
      mlp_hidden_dim=128,
      connectivity_radius=metadata['default_connectivity_radius'],
      boundaries=np.array(metadata['bounds']),
      normalization_stats=normalization_stats,
      nparticle_types=NUM_PARTICLE_TYPES,
      particle_type_embedding_size=16,
      boundary_clamp_limit=metadata["boundary_augment"] if "boundary_augment" in metadata else 1.0,
      device=device)

  return simulator

def validation(
        simulator,
        example,
        n_features,
        flags,
        rank,
        device_id):

  position = example[0][0].to(device_id)
  particle_type = example[0][1].to(device_id)
  if n_features == 3:  # if dl includes material_property
    material_property = example[0][2].to(device_id)
    n_particles_per_example = example[0][3].to(device_id)
  elif n_features == 2:
    n_particles_per_example = example[0][2].to(device_id)
  else:
    raise NotImplementedError
  labels = example[1].to(device_id)

  # Sample the noise to add to the inputs.
  sampled_noise = noise_utils.get_random_walk_noise_for_position_sequence(
    position, noise_std_last_step=flags["noise_std"]).to(device_id)
  non_kinematic_mask = (particle_type != KINEMATIC_PARTICLE_ID).clone().detach().to(device_id)
  sampled_noise *= non_kinematic_mask.view(-1, 1, 1)

  # Do evaluation for the validation data
  if isinstance(device_id, int):
    with torch.no_grad():
      pred_acc, target_acc = simulator.module.predict_accelerations(
        next_positions=labels.to(rank),
        position_sequence_noise=sampled_noise.to(rank),
        position_sequence=position.to(rank),
        nparticles_per_example=n_particles_per_example.to(rank),
        particle_types=particle_type.to(rank),
        material_property=material_property.to(rank) if n_features == 3 else None
      )
  else:
    pred_acc, target_acc = simulator.predict_accelerations(
      next_positions=labels.to(device_id),
      position_sequence_noise=sampled_noise.to(device_id),
      position_sequence=position.to(device_id),
      nparticles_per_example=n_particles_per_example.to(device_id),
      particle_types=particle_type.to(device_id),
      material_property=material_property.to(device_id) if n_features == 3 else None
    )

  # Compute loss
  loss = (pred_acc - target_acc) ** 2
  loss = loss.sum(dim=-1)
  num_non_kinematic = non_kinematic_mask.sum()
  loss = torch.where(non_kinematic_mask.bool(),
                     loss, torch.zeros_like(loss))
  loss = loss.sum() / num_non_kinematic

  return loss


def main(_):
  """Train or evaluates the model.

  """
  device = torch.device('cuda' if torch.cuda.is_available() else 'cpu')
  if device == torch.device('cuda'):
    os.environ["MASTER_ADDR"] = "localhost"
    os.environ["MASTER_PORT"] = "29500"

  myflags = reading_utils.flags_to_dict(FLAGS)

  myflags["validation_interval"] = 3
  myflags["nsave_steps"] = 5

  if FLAGS.mode == 'train':
    # If model_path does not exist create new directory.
    if not os.path.exists(FLAGS.model_path):
      os.makedirs(FLAGS.model_path)

    # Train on gpu 
    if device == torch.device('cuda'):
      available_gpus = torch.cuda.device_count()
      print(f"Available GPUs = {available_gpus}")

      # Set the number of GPUs based on availability and the specified number
      if FLAGS.n_gpus is None or FLAGS.n_gpus > available_gpus:
        world_size = available_gpus
        if FLAGS.n_gpus is not None:
          print(f"Warning: The number of GPUs specified ({FLAGS.n_gpus}) exceeds the available GPUs ({available_gpus})")
      else:
        world_size = FLAGS.n_gpus

      # Print the status of GPU usage
      print(f"Using {world_size}/{available_gpus} GPUs")

      # Spawn training to GPUs
      distribute.spawn_train(train, myflags, world_size, device)

    # Train on cpu  
    else:
      rank = None
      world_size = 1
      train(rank, myflags, world_size, device)

  elif FLAGS.mode in ['valid', 'rollout']:
    # Set device
    world_size = torch.cuda.device_count()
    if FLAGS.cuda_device_number is not None and torch.cuda.is_available():
      device = torch.device(f'cuda:{int(FLAGS.cuda_device_number)}')
    #test code
    print(f"device is {device} world size is {world_size}")
    predict(device)


if __name__ == '__main__':
  app.run(main)<|MERGE_RESOLUTION|>--- conflicted
+++ resolved
@@ -20,17 +20,6 @@
 from gns import reading_utils
 from gns import data_loader
 from gns import distribute
-
-import random
-seed=42
-torch.manual_seed(seed)
-torch.cuda.manual_seed(seed)
-torch.backends.cudnn.deterministic = True
-random.seed(seed)
-np.random.seed(seed)
-torch.use_deterministic_algorithms(True)
-# do this on a bash shell
-# export CUBLAS_WORKSPACE_CONFIG=:4096:8
 
 flags.DEFINE_enum(
     'mode', 'train', ['train', 'valid', 'rollout'],
@@ -441,31 +430,10 @@
         for param in optimizer.param_groups:
           param['lr'] = lr_new
 
-<<<<<<< HEAD
-=======
-        if rank == 0 or device == torch.device("cpu"):
-          print(f'Training step: {step}/{flags["ntraining_steps"]}. Loss: {loss}.',flush=True)
-          # Save model state
-          if step % flags["nsave_steps"] == 0:
-            if device == torch.device("cpu"):
-              simulator.save(flags["model_path"] + 'model-'+str(step)+'.pt')
-            else:
-              simulator.module.save(flags["model_path"] + 'model-'+str(step)+'.pt')
-            train_state = dict(optimizer_state=optimizer.state_dict(),
-                               global_train_state={"step": step},
-                               loss=loss.item(),
-                               valid_loss=valid_loss.item() if valid_loss is not None else None)
-            torch.save(train_state, f'{flags["model_path"]}train_state-{step}.pt')
-
->>>>>>> edd64682
         # Complete training
-        # if (step >= flags["ntraining_steps"]):
         if (epoch >= flags["ntraining_steps"]):
           not_reached_nsteps = False
           break
-
-        # if epoch == 0:
-        #   print(f"step: {step}, loss: {loss}, total_loss: {total_loss}")
 
         step += 1
 
@@ -527,16 +495,11 @@
     valid_loss = valid_loss_hist[-1] if len(valid_loss_hist) > 0 else None
     train_state = dict(optimizer_state=optimizer.state_dict(),
                        global_train_state={"step": step},
-<<<<<<< HEAD
                        epoch=epoch,
                        train_loss_hist=train_loss_hist,
                        valid_loss_hist=valid_loss_hist,
                        train_loss={"epoch": total_loss[0], "loss":total_loss[1]},
                        valid_loss={"epoch": valid_loss[0], "loss":valid_loss[1]} if valid_loss is not None else None)
-=======
-                       loss=loss.item(),
-                       valid_loss=valid_loss.item() if valid_loss is not None else None)
->>>>>>> edd64682
     torch.save(train_state, f'{flags["model_path"]}train_state-{step}.pt')
 
   if torch.cuda.is_available():
@@ -668,9 +631,6 @@
 
   myflags = reading_utils.flags_to_dict(FLAGS)
 
-  myflags["validation_interval"] = 3
-  myflags["nsave_steps"] = 5
-
   if FLAGS.mode == 'train':
     # If model_path does not exist create new directory.
     if not os.path.exists(FLAGS.model_path):
