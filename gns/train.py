--- conflicted
+++ resolved
@@ -397,14 +397,6 @@
   myflags["model_path"] = FLAGS.model_path
   myflags["train_state_file"] = FLAGS.train_state_file
 
-<<<<<<< HEAD
-  if device == torch.device('cuda'):
-    if FLAGS.mode == 'train':
-      # If model_path does not exist create new directory.
-      if not os.path.exists(FLAGS.model_path):
-        os.makedirs(FLAGS.model_path)
-
-=======
   if FLAGS.mode == 'train':
     # If model_path does not exist create new directory.
     if not os.path.exists(FLAGS.model_path):
@@ -412,25 +404,10 @@
 
     # Train on gpu 
     if device == torch.device('cuda'):
->>>>>>> 19659397
       world_size = torch.cuda.device_count()
       print(f"world_size = {world_size}")
       distribute.spawn_train(train, myflags, world_size)
 
-<<<<<<< HEAD
-    elif FLAGS.mode in ['valid', 'rollout']:
-      # Set device
-      world_size = torch.cuda.device_count()
-      if FLAGS.cuda_device_number is not None and torch.cuda.is_available():
-        device = torch.device(f'cuda:{int(FLAGS.cuda_device_number)}')
-      predict(device, FLAGS, flags=myflags, world_size=world_size)
-
-  if device == torch.device('cpu'):
-    if FLAGS.mode == 'train':
-      world_size = 1
-      train(device, myflags, world_size)
-
-=======
     # Train on cpu  
     else:
       world_size = 1
@@ -442,7 +419,6 @@
     if FLAGS.cuda_device_number is not None and torch.cuda.is_available():
       device = torch.device(f'cuda:{int(FLAGS.cuda_device_number)}')
     predict(device, FLAGS, flags=myflags, world_size=world_size)
->>>>>>> 19659397
 
 
 if __name__ == '__main__':
