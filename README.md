# Graph Network Simulator

## Run GNS
> Training
<<<<<<< HEAD

```shell
python3 -m gns.train --data_path='../datasets/WaterDropSample/'
```

> Rollout
```shell
python3 -m gns.train --mode='rollout' --data_path='../datasets/WaterDropSample/' --model_path='../models/WaterDropSample/' --output_path='../rollouts'
```

> Render
```shell
 python3 -m gns.render_rollout --rollout_path='../rollouts/WaterDropSample/rollout_0.pkl' 
=======
```shell
python3 -m gns.train --data_path='../datasets/WaterDropSample/' --model_file='model.pt' 
>>>>>>> b07a5a49
```

> Rollout
```shell
python3 -m gns.train --mode='rollout' --data_path='../datasets/WaterDropSample/' --model_path='../models/WaterDropSample/' --model_file='model.pt' --output_path='../rollouts'
```

> Render
```shell
 python3 -m gns.render_rollout --rollout_path='../rollouts/WaterDropSample/rollout_0.pkl' 
```

<<<<<<< HEAD
```bash
bash build_venv.sh
=======
### Configure environment on TACC Frontera

- setup a virtualenv
>>>>>>> b07a5a49
```

- check tests run sucessfully.
- start your environment

```bash
source start_venv.sh 
```

<<<<<<< HEAD
## Datasets

Datasets are available to download via:

* Metadata file with dataset information (sequence length, dimensionality, box bounds, default connectivity radius, statistics for normalization, ...):

  `https://storage.googleapis.com/learning-to-simulate-complex-physics/Datasets/{DATASET_NAME}/metadata.json`

* TFRecords containing data for all trajectories (particle types, positions, global context, ...):

  `https://storage.googleapis.com/learning-to-simulate-complex-physics/Datasets/{DATASET_NAME}/{DATASET_SPLIT}.tfrecord`

Where:

* `{DATASET_SPLIT}` is one of:
  * `train`
  * `valid`
  * `test`

* `{DATASET_NAME}` one of the datasets following the naming used in the paper:
  * `WaterDrop`
  * `Water`
  * `Sand`
  * `Goop`
  * `MultiMaterial`
  * `RandomFloor`
  * `WaterRamps`
  * `SandRamps`
  * `FluidShake`
  * `FluidShakeBox`
  * `Continuous`
  * `WaterDrop-XL`
  * `Water-3D`
  * `Sand-3D`
  * `Goop-3D`

The provided script `./download_dataset.sh` may be used to download all files from each dataset into a folder given its name.

An additional smaller dataset `WaterDropSample`, which includes only the first two trajectories of `WaterDrop` for each split, is provided for debugging purposes.

### Download dataset (e.g., WaterRamps)


```shell
    mkdir -p /tmp/datasets
    bash ./download_dataset.sh WaterRamps /tmp/datasets
    # on frontera
    bash ./download_dataset.sh WaterRamps ${SCRATCH}/gns
=======
- test pytorch with gpu

```python
import torch
print(torch.cuda.is_available()) # --> True
```
## Datasets

Datasets are available to download via:

* Metadata file with dataset information (sequence length, dimensionality, box bounds, default connectivity radius, statistics for normalization, ...):

  `https://storage.googleapis.com/learning-to-simulate-complex-physics/Datasets/{DATASET_NAME}/metadata.json`

* TFRecords containing data for all trajectories (particle types, positions, global context, ...):

  `https://storage.googleapis.com/learning-to-simulate-complex-physics/Datasets/{DATASET_NAME}/{DATASET_SPLIT}.tfrecord`

Where:

* `{DATASET_SPLIT}` is one of:
  * `train`
  * `valid`
  * `test`

* `{DATASET_NAME}` one of the datasets following the naming used in the paper:
  * `WaterDrop`
  * `Water`
  * `Sand`
  * `Goop`
  * `MultiMaterial`
  * `RandomFloor`
  * `WaterRamps`
  * `SandRamps`
  * `FluidShake`
  * `FluidShakeBox`
  * `Continuous`
  * `WaterDrop-XL`
  * `Water-3D`
  * `Sand-3D`
  * `Goop-3D`

The provided script `./download_dataset.sh` may be used to download all files from each dataset into a folder given its name.

An additional smaller dataset `WaterDropSample`, which includes only the first two trajectories of `WaterDrop` for each split, is provided for debugging purposes.

### Download dataset (e.g., WaterRamps)


```shell
    mkdir -p /tmp/datasets
    bash ./download_dataset.sh WaterRamps /tmp/datasets
>>>>>>> b07a5a49
```<|MERGE_RESOLUTION|>--- conflicted
+++ resolved
@@ -2,24 +2,8 @@
 
 ## Run GNS
 > Training
-<<<<<<< HEAD
-
-```shell
-python3 -m gns.train --data_path='../datasets/WaterDropSample/'
-```
-
-> Rollout
-```shell
-python3 -m gns.train --mode='rollout' --data_path='../datasets/WaterDropSample/' --model_path='../models/WaterDropSample/' --output_path='../rollouts'
-```
-
-> Render
-```shell
- python3 -m gns.render_rollout --rollout_path='../rollouts/WaterDropSample/rollout_0.pkl' 
-=======
 ```shell
 python3 -m gns.train --data_path='../datasets/WaterDropSample/' --model_file='model.pt' 
->>>>>>> b07a5a49
 ```
 
 > Rollout
@@ -32,14 +16,13 @@
  python3 -m gns.render_rollout --rollout_path='../rollouts/WaterDropSample/rollout_0.pkl' 
 ```
 
-<<<<<<< HEAD
+### Building Environment on Frontera
+
+- ssh to frontera, start an idev session on rtx node (i.e., GPU-enabled node)
+- run the follow to setup a virtualenv
+
 ```bash
 bash build_venv.sh
-=======
-### Configure environment on TACC Frontera
-
-- setup a virtualenv
->>>>>>> b07a5a49
 ```
 
 - check tests run sucessfully.
@@ -49,7 +32,6 @@
 source start_venv.sh 
 ```
 
-<<<<<<< HEAD
 ## Datasets
 
 Datasets are available to download via:
@@ -94,62 +76,10 @@
 
 
 ```shell
+    # local
     mkdir -p /tmp/datasets
     bash ./download_dataset.sh WaterRamps /tmp/datasets
+    
     # on frontera
     bash ./download_dataset.sh WaterRamps ${SCRATCH}/gns
-=======
-- test pytorch with gpu
-
-```python
-import torch
-print(torch.cuda.is_available()) # --> True
-```
-## Datasets
-
-Datasets are available to download via:
-
-* Metadata file with dataset information (sequence length, dimensionality, box bounds, default connectivity radius, statistics for normalization, ...):
-
-  `https://storage.googleapis.com/learning-to-simulate-complex-physics/Datasets/{DATASET_NAME}/metadata.json`
-
-* TFRecords containing data for all trajectories (particle types, positions, global context, ...):
-
-  `https://storage.googleapis.com/learning-to-simulate-complex-physics/Datasets/{DATASET_NAME}/{DATASET_SPLIT}.tfrecord`
-
-Where:
-
-* `{DATASET_SPLIT}` is one of:
-  * `train`
-  * `valid`
-  * `test`
-
-* `{DATASET_NAME}` one of the datasets following the naming used in the paper:
-  * `WaterDrop`
-  * `Water`
-  * `Sand`
-  * `Goop`
-  * `MultiMaterial`
-  * `RandomFloor`
-  * `WaterRamps`
-  * `SandRamps`
-  * `FluidShake`
-  * `FluidShakeBox`
-  * `Continuous`
-  * `WaterDrop-XL`
-  * `Water-3D`
-  * `Sand-3D`
-  * `Goop-3D`
-
-The provided script `./download_dataset.sh` may be used to download all files from each dataset into a folder given its name.
-
-An additional smaller dataset `WaterDropSample`, which includes only the first two trajectories of `WaterDrop` for each split, is provided for debugging purposes.
-
-### Download dataset (e.g., WaterRamps)
-
-
-```shell
-    mkdir -p /tmp/datasets
-    bash ./download_dataset.sh WaterRamps /tmp/datasets
->>>>>>> b07a5a49
 ```