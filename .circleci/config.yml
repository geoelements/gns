version: 2.0
jobs:
  gns:
    docker:
      - image: quay.io/geoelements/gns
    steps:
      - checkout
      # GCC
      - run:
          name: Train & Test
          command: |
            TMP_DIR="./gns-sample"
            DATASET_NAME="WaterDropSample"
<<<<<<< HEAD
            git clone https://github.com/geoelements/gns-sample
            mkdir -p ${TMP_DIR}/${DATASET_NAME}/models/
            mkdir -p ${TMP_DIR}/${DATASET_NAME}/rollout/
            DATA_PATH="${TMP_DIR}/${DATASET_NAME}/dataset/"
            MODEL_PATH="${TMP_DIR}/${DATASET_NAME}/models/"
            ROLLOUT_PATH="${TMP_DIR}/${DATASET_NAME}/rollout/"
=======
            git clone https://github.com/geoelements/gns-sample.git 
            DATA_PATH="${TMP_DIR}/${DATASET_NAME}/dataset/"
            MODEL_PATH="${TMP_DIR}/${DATASET_NAME}/models/"
            mkdir -p ${TMP_DIR}/${DATASET_NAME}/models/
>>>>>>> 8026eced
            conda install -c anaconda absl-py -y
            conda install -c conda-forge numpy -y
            conda install -c conda-forge dm-tree -y
            conda install -c conda-forge matplotlib-base -y
            conda install -c conda-forge pyevtk -y
            conda install -c conda-forge pytest -y
            pytest test/
            echo "Test paths: ${DATA_PATH} ${MODEL_PATH}"
            ls
            python -m gns.train --data_path=${DATA_PATH} --model_path=${MODEL_PATH} --ntraining_steps=10
<<<<<<< HEAD
            echo "Predict rollout"
            ls ./gns-sample/WaterDropSample/models/
            
=======
>>>>>>> 8026eced

workflows:
    version: 2
    build:
        jobs:
            - gns<|MERGE_RESOLUTION|>--- conflicted
+++ resolved
@@ -11,19 +11,12 @@
           command: |
             TMP_DIR="./gns-sample"
             DATASET_NAME="WaterDropSample"
-<<<<<<< HEAD
             git clone https://github.com/geoelements/gns-sample
             mkdir -p ${TMP_DIR}/${DATASET_NAME}/models/
             mkdir -p ${TMP_DIR}/${DATASET_NAME}/rollout/
             DATA_PATH="${TMP_DIR}/${DATASET_NAME}/dataset/"
             MODEL_PATH="${TMP_DIR}/${DATASET_NAME}/models/"
             ROLLOUT_PATH="${TMP_DIR}/${DATASET_NAME}/rollout/"
-=======
-            git clone https://github.com/geoelements/gns-sample.git 
-            DATA_PATH="${TMP_DIR}/${DATASET_NAME}/dataset/"
-            MODEL_PATH="${TMP_DIR}/${DATASET_NAME}/models/"
-            mkdir -p ${TMP_DIR}/${DATASET_NAME}/models/
->>>>>>> 8026eced
             conda install -c anaconda absl-py -y
             conda install -c conda-forge numpy -y
             conda install -c conda-forge dm-tree -y
@@ -34,13 +27,9 @@
             echo "Test paths: ${DATA_PATH} ${MODEL_PATH}"
             ls
             python -m gns.train --data_path=${DATA_PATH} --model_path=${MODEL_PATH} --ntraining_steps=10
-<<<<<<< HEAD
             echo "Predict rollout"
             ls ./gns-sample/WaterDropSample/models/
             
-=======
->>>>>>> 8026eced
-
 workflows:
     version: 2
     build:
